--- conflicted
+++ resolved
@@ -10,15 +10,15 @@
 % - This is a method for an image_vector object that compares the spatial
 % similarity of input image(s) to a specified set of a priori spatial basis maps.
 % It returns similarity values (Pearson's r by default) to each a priori basis map,
-% and a plot that shows these values.  
-% - If multiple images are entered, the 'average' function can return a plot with 
+% and a plot that shows these values.
+% - If multiple images are entered, the 'average' function can return a plot with
 % standard error bars and statistics on the significance of the correlation with each basis map
 % (across input images) and the differences (inhomogeneity) in similarity across basis
-% maps.  
+% maps.
 % - If a grouping variable is entered, statistics are calculated for
 % multivariate differences across the groups of input images. Such
 % differences are assessed treating the basis maps as variables and input
-% images as cases.  
+% images as cases.
 % - There are many basis map sets ("mapset" in code) that can be specified by keyword.
 % e.g., "NPSplus" includes the NPS map from Wager et al. 2013, Romantic Rejection
 % classifier (Woo 2015), Negative emotion map (Chang 2015), and vicarious
@@ -29,7 +29,7 @@
 % are typically missing data in brain images. The main calculations here
 % are done by canlab_pattern_similarity.m, which treats zeros as missing in
 % data images but not pattern basis maps (which can be binary or other
-% 'signatures'. See "help canlab_pattern_similarity".  
+% 'signatures'. See "help canlab_pattern_similarity".
 %
 % ..
 %     Author and copyright information:
@@ -101,13 +101,13 @@
 %        also 'fm','fibro'
 %
 %   **pain_pdm**
-%          11 high-dimensional pain mediator maps. PDM1-10 are individual, 
-%          orthogonal maps. The Joint PDM is a weighted combination of the 
+%          11 high-dimensional pain mediator maps. PDM1-10 are individual,
+%          orthogonal maps. The Joint PDM is a weighted combination of the
 %          other 10 PDMs.
-% 
+%
 %
 %   **End of mapset options**
-%   
+%
 % 	**compareGroups**
 %        Perform multiple one-way ANOVAs with group as a factor (one for
 %        each spatial basis); requires group as subsequent input
@@ -156,16 +156,16 @@
 %
 %
 %   **treat_zero_as_data**
-%       The default behavior is to calculate image similarity on complete cases pairwise. 
-%       Complete cases means a voxel has a valid value (non-zero, non-NaN) for both images being correlated. 
-%       Otherwise, values that are zero in one image and non-zero and another will be 
+%       The default behavior is to calculate image similarity on complete cases pairwise.
+%       Complete cases means a voxel has a valid value (non-zero, non-NaN) for both images being correlated.
+%       Otherwise, values that are zero in one image and non-zero and another will be
 %       part of the correlation and will have a strong influence on the correlation value.
 %       Zero is treated as a missing value by convention (as per SPM
 %       standards).
 %
-%       In some situations, e.g., when correlating binary masks (1/0 for both) or correlating 
+%       In some situations, e.g., when correlating binary masks (1/0 for both) or correlating
 %       a binary mask with another image, the zero value within data.obj could be
-%       meaningful. Here data.obj is a thresholded map (0 means value under-threshold 
+%       meaningful. Here data.obj is a thresholded map (0 means value under-threshold
 %       rather than being a missing value) or binary map. In this case, you
 %       can use 'treat_zero_as_data', 1 to treat the zeros as data values.
 %
@@ -210,7 +210,7 @@
 % stats = image_similarity_plot(testimgs, 'cosine_similarity', 'bucknerlab', 'polar');
 % stats = image_similarity_plot(testimgs, 'cosine_similarity', 'bucknerlab', 'plotstyle', 'polar', 'average');
 % stats = image_similarity_plot(testimgs, 'cosine_similarity', 'bucknerlab', 'plotstyle', 'polar', 'average', 'colors', {[1 .5 0]});
-% 
+%
 %    % corrdat is an fmri_data object with 18 images from searchlight
 %    % correlation in it.  Then:
 %    stats = image_similarity_plot_bucknermaps(corrdat, 'average');
@@ -245,7 +245,7 @@
 % 2018/1/9  tor: changed default colors for compat with wedge plot,
 % debugged wedge plot with average option.
 % 2018/1/16 Stephan: added pain PDM mediators as mapsets
-% 
+%
 % 2022/03/31 Ke Bo
 %   - added option for treating zero value in the map as real value rather
 %   than missing data
@@ -302,11 +302,7 @@
 % doCosine = 0; %do cosine similarity
 plotstyle = 'wedge'; % or 'polar'
 bicolor = false;
-<<<<<<< HEAD
-treat_zero_as_data = 0; % Treat zero value as missing data.
-=======
 treat_zero_as_data = 0; % Default of 0 means treat zero value as missing data.
->>>>>>> 8c5992ba
 Error_STD=0;
 
 
@@ -316,58 +312,58 @@
 for i = 1:length(varargin)
     if ischar(varargin{i})
         switch varargin{i}
-            
+
             case 'average'
                 doaverage = true;
                 bicolor = true;  % if wedge, bicolor only, no lines.
-               
+
             case 'noaverage'
                 force_noaverage = true;
-                
+
             case 'cosine_similarity', sim_metric = 'cosine';
 %               case 'cosine_similarity', sim_metric = 'corr';
-                  
+
             case 'binary_overlap', sim_metric = 'overlap';
-                
+
             case {'bucknerlab', 'bucknerlab_wholebrain' 'bucknerlab_wholebrain_plus' ...
                     'kragelemotion' 'allengenetics' ...
                     'pauli' 'bgloops' 'pauli17' 'bgloops17' 'fm' 'fibro' 'fibromyalgia' ...
                     'bgloops_cortex' 'painsig' 'pain_pdm' 'pdm' }
-                
+
                 mapset = varargin{i};
-                
+
             case 'mapset'
                 %mapset = 'custom';
                 mapset = varargin{i + 1}; varargin{i + 1} = [];
-                
+
                 %case 'basistype', basistype = varargin{i+1}; varargin{i+1} = [];
             case 'compareGroups'
                 compareGroups = true;
                 group = varargin{i+1};
-                
+
             case 'noplot'; noplot = true;
-                
+
             case 'nofigure', dofigure = false;
-                
+
             case {'fixedrange', 'dofixrange'}
                 dofixRange = 1;
                 fixedrange = varargin{i+1};
-                
+
             case 'colors'
                 groupColors = varargin{i + 1}; varargin{i + 1} = [];
-                
+
             case 'bicolor'
                 bicolor = true;
-                
+
             case 'networknames' % do nothing, handle later
-                
+
             case 'notable'
                 printTable = false;
-                
+
             case 'plotstyle'
                 plotstyle = varargin{i + 1}; varargin{i + 1} = [];
-                
-            case 'treat_zero_as_data'   
+
+            case 'treat_zero_as_data'
                 treat_zero_as_data = 1;
 
             case 'Error_STD'
@@ -388,12 +384,12 @@
 % by default.
 
 % This change in default behavior is problematic for some applications,
-% e.g., riverplots. 
+% e.g., riverplots.
 if n_obs > 1 && strcmp(plotstyle, 'wedge') && ~force_noaverage
-    
+
     % We have a wedge plot with multiple obs/images. Default to 'average'
     % mode, not multi-line-plot. For polar plots, do multi line plot.
-    
+
     doaverage = 1;
     bicolor = true;  % if wedge, bicolor only, no lines.
 end
@@ -407,7 +403,7 @@
    else
     groupColors = {[1 0 0]};  % unicolor. can change line and err with 2nd color entry.
    end
-    
+
 end
 
 % Load image set: Most of the hard work
@@ -421,7 +417,7 @@
 if any(wh)
     wh_names = find(wh) + 1;
     networknames = varargin{wh_names(1)};
-    
+
     % Must be row vector of cells
     if iscolumn(networknames), networknames = networknames'; end
 end
@@ -478,7 +474,7 @@
         % matrices. The call to corr.m below is replaced with a custom correlation
         % function.
         % r = corr(double(obj.dat), double(mask.dat))';
-        
+
         % vector to matrix correlation formula - anonymous function.
         % a is an N x 1 vector, b is an N x k matrix
         % corr_matrix = @(a, b) ((a-mean(a))' * (b-mean(b)) ./ (length(a) - 1))' ./ (std(a)*std(b)');
@@ -488,25 +484,21 @@
         % assumed to be missing. This is a special case for image data, as
         % 0 is assumed to be a missing value.
         % See help canlab_pattern_similarity for more detail.
-        
+
         for im = 1:n_obs2
-            
+
             % r(im, :) = corr_matrix(double(mask.dat(:,im)), double(obj.dat));
-            
+
             if treat_zero_as_data==1
-<<<<<<< HEAD
                 r(im, :) = canlab_pattern_similarity(obj.dat, mask.dat(:, im), 'correlation','treat_zero_as_data'); % mask contains the pattern image (signature or binary mask) to apply.
-=======
-                r(im, :) = canlab_pattern_similarity(obj.dat, mask.dat(:, im), 'correlation', 'treat_zero_as_data');
->>>>>>> 8c5992ba
-            else  
+            else
                 r(im, :) = canlab_pattern_similarity(obj.dat, mask.dat(:, im), 'correlation');
             end
         end
-        
+
     case 'cosine'
         % Cosine similarity
-        
+
         for im = 1:n_obs2
             %         a = nansum(obj.dat .^ 2) .^ .5; %PK KEEP out of mask for norm
             %         b = nansum(mask.dat(nonemptydat,im ) .^ 2) .^ .5; %PK exlude empty data for norm
@@ -515,55 +507,55 @@
             %
             if treat_zero_as_data==1
                 r(im, :) = canlab_pattern_similarity(obj.dat, mask.dat(:, im), 'cosine_similarity','treat_zero_as_data');
-            else  
+            else
                 r(im, :) = canlab_pattern_similarity(obj.dat, mask.dat(:, im), 'cosine_similarity');
             end
-            
-        end
-        
+
+        end
+
     case 'overlap'
         % binary overlap
         for im = 1:n_obs2
 %             r(im, :) = canlab_pattern_similarity(obj.dat, mask.dat(:, im), 'binary_overlap');
             if treat_zero_as_data==1
                 r(im, :) = canlab_pattern_similarity(obj.dat, mask.dat(:, im), 'binary_overlap','treat_zero_as_data');
-            else  
+            else
                 r(im, :) = canlab_pattern_similarity(obj.dat, mask.dat(:, im), 'binary_overlap');
             end
         end
-        
+
 end
 
 stats.r = r;
 
 
 if ~doaverage
-    
+
     if ~noplot
-        
+
         switch plotstyle
             case 'wedge'
                 % --------------------------------------------------
-               
+
                 if ~dofixRange
                     outercircleradius = min(1, max(abs(r)) + .1*max(abs(r)));
                 else
                     outercircleradius = fixedrange;
                 end
-                
+
                 if bicolor
                     % plot negative values in the complementary color
                     % groupColors(2) = {[1 1 1] - groupColors{1}};
                     hh = tor_wedge_plot(r, networknames, 'outer_circle_radius', outercircleradius, 'colors', groupColors, 'nofigure', 'bicolor');
-                    
+
                 else
-                    
+
                     hh = tor_wedge_plot(r, networknames, 'outer_circle_radius', outercircleradius, 'colors', groupColors, 'nofigure');
                 end
-                
+
             case 'polar'
                 % --------------------------------------------------
-                
+
                 if ~dofixRange
                     % Plot values for each image in obj
                     [hh, hhfill] = tor_polar_plot({r}, groupColors, {networknames}, 'nonneg');
@@ -574,10 +566,10 @@
                         han = makelegend(obj.image_names, groupColors, 'nofig', 1);
                     end
                 end
-                
+
         end % plotstyle
     end % doplot
-    
+
     % print similarity matrix
     if printTable
         fprintf('\n');
@@ -590,33 +582,33 @@
                 print_matrix(r, {'Name' 'Percent Overlap'}, networknames);
         end
     end
-    
+
 % ------------------------------------------------------------
 % ------------------------------------------------------------
 
 elseif doaverage
     % Average across replicates (usually participants) and plot means with
     % error regions (shading)
-    
+
     if strcmp(sim_metric,'corr')
         z=fisherz(r'); %transform values
     else
         z=r'; % may need other transformations for other metrics here (SG 2017/09/07)
     end
-    
+
     if exist('compareGroups','var') %if we want to do analysis for multiple groups
-        
+
         groupValues=unique(group, 'stable');
         g=num2cell(groupValues); %create cell array of group numbers
-          
+
         for i=1:size(z,2) %for each spatial basis do an anova across groups
-            
+
             [p, table_group{i}, st]=anova1(z(:,i), group, 'off'); %get anova table
             [c,~] = multcompare(st, 'Display', 'off'); %perform multiple comparisons
             multcomp_group{i}=[g(c(:,1)), g(c(:,2)), num2cell(c(:,3:end)), pValueToStars(c(:,end))]; %format table for output
-            
-        end
-        
+
+        end
+
         if printTable
             for i=1:size(z,2)
                 disp(['Between-group comparisons for ' networknames{i} ':']);
@@ -651,36 +643,36 @@
                 disp(' ');
             end
         end
-          
+
     else
         group=ones(size(r,2),1); %otherwise all data is from same group
         groupValues=unique(group, 'stable');
         g=num2cell(groupValues); %creat cell array of group numbers
-        
-        
+
+
     end % Compare groups
-    
-    
+
+
     % Perform test of uniformity for each group
     % ------------------------------------------------------------
 
     for g=1:length(groupValues)
-        
+
         r_group=r(:,group==groupValues(g));
         z_group=z(group==groupValues(g),:);
-        
+
         stats(g).r = r_group;
-        
+
         % Plot mean and se of values
         m(:,g) = nanmean(r_group')';
 
 
-        se(:,g) = ste(r_group')'; 
+        se(:,g) = ste(r_group')';
 
         if Error_STD==1
                     se(:,g) = std(r_group')';  %% Special case for bootstrap data
         end
-        
+
         %[h, p, ci, stat] = ttest(r');
         [h, p, ci, stat] = ttest(z_group);
         if strcmp(sim_metric,'corr')
@@ -694,28 +686,28 @@
         stats(g).t = stat.tstat';
         stats(g).df = stat.df';
         starCellArray = pValueToStars(stats(g).p);
-        
+
         %perform repeated measures anova  (two way anova with subject as the
         %row factor
         [~, stats(g).table_spatial, st]=anova2(z_group(~any(isnan(z_group')),:),1,'off');
         [c,~] = multcompare(st,'Display','off');
         stats(g).multcomp_spatial=[networknames(c(:,1))', networknames(c(:,2))', num2cell(c(:,3:end))];
-        
-        
+
+
         if printTable
             disp(['Table of correlations Group:' num2str(g)]);
             disp('--------------------------------------');
             disp(stats(g).descrip)
-            
+
             print_matrix([m(:,g) stats(g).t stats(g).p stats(g).sig], {'R_avg' 'T' 'P' 'sig'}, networknames, '%3.4f', starCellArray);
-    
+
             disp(' ');
         end
 
         networknames=strcat(networknames, starCellArray');
-        
+
     end %groups
-    
+
     % Plot (average + error bars)
     % ------------------------------------------------------------
     if ~noplot
@@ -727,7 +719,7 @@
         % gc=groupColors;
         % groupColors=repmat(groupColors',3,1);
         % groupColors={groupColors{:}};
-        
+
         % removed and replaced to debug plotting code below
         % LVO 2023/12/18
         % Bugfix to this MS 2024/9/11
@@ -737,32 +729,32 @@
         for c = 2:numel(groupValues)
             gc_toplot = [gc_toplot;gc_rep(:,c)];
         end
-        
+
         toplot=[];
-        
+
         for i=1:length(groupValues)
             toplot=[toplot m(:,i)+se(:,i) m(:,i) m(:,i)-se(:,i)];
         end
-        
+
 %         if dofigure, create_figure('tor_polar'); end
-        
+
         switch plotstyle
             case 'wedge'
-                
+
                 if dofigure, create_figure(); end
-                
+
                 % --------------------------------------------------
-                % debugged this section LVO 2023/12/19 
+                % debugged this section LVO 2023/12/19
                 % PROBLEMS with previous version
                 % - r_group as first argument in tor_wedge_plot on line 732
                 %   represents results for second group only (cfr. loop
                 %   over groups line 635-685), hence for loop over groups
                 %   needed
-                % - groupColors input for 'colors' option is not compatible 
-                %   with 'bicolor' option 
+                % - groupColors input for 'colors' option is not compatible
+                %   with 'bicolor' option
                 % - outercircleradius was defined twice, but main issue is
-                %   that this should not be a range, but one value, 
-                %   which is checked on line 186 of tor_wedge_plot.m, 
+                %   that this should not be a range, but one value,
+                %   which is checked on line 186 of tor_wedge_plot.m,
                 %   but there is a syntax error there
                 %
                 % Separate plot for each group, otherwise not clear, can be
@@ -774,17 +766,17 @@
                 else
                     outercircleradius = (max(fixedrange) - min(fixedrange));
                 end
-                
+
 %                 if ~dofixRange
 %                     outercircleradius = min(1, max(abs(toplot(:))) + .1*max(abs(toplot(:))));
 %                 else
 %                     outercircleradius = fixedrange;
 %                 end
-                
+
                 if bicolor
-                    
+
                     if exist('compareGroups','var')
-                        
+
                         hh = cell(1,size(groupValues,2));
                         hhfill = cell(1,size(groupValues,2));
                         names = cell(1,g*2);
@@ -820,22 +812,22 @@
                             end
                         end
                         han = makelegend(names,groupColors(1:(g*2)), 'nofig', 1);
-                        
+
                     else
                         [hh,hhfill] = tor_wedge_plot(r_group', networknames, 'outer_circle_radius', outercircleradius, 'colors', groupColors(1:2), 'nofigure', 'bicolor');
                         han = makelegend({'positive' 'negative'},groupColors(1:2), 'nofig', 1);
-                        
+
                     end
-                        
+
                 else
                     error('bicolor is set to 1 by default - this should not happen. debug me.');
                 end
-                
+
             case 'polar'
                 % --------------------------------------------------
-                
+
                 if dofigure, create_figure('tor_polar'); end
-                
+
                 if ~dofixRange
                     [hh, hhfill] = tor_polar_plot({toplot}, gc_toplot, {networknames}, 'nonneg');
                 else
@@ -850,10 +842,10 @@
                         han = makelegend(cellstr(groupValues), gc, 'nofig', 1);
                     end
                 end
-                
+
                 set(hh{1}(1:3:end), 'LineWidth', 1); %'LineStyle', ':', 'LineWidth', 2);
                 set(hh{1}(3:3:end), 'LineWidth', 1); %'LineStyle', ':', 'LineWidth', 2);
-                
+
                 set(hh{1}(2:3:end), 'LineWidth', 4);
                 if numel(groupValues)>1
                     set(hhfill{1}([3:3:end]), 'FaceAlpha', .7, 'FaceColor', 'w');
@@ -862,26 +854,26 @@
                 end
                 set(hhfill{1}([2:3:end]), 'FaceAlpha', 0);
                 set(hhfill{1}([1:3:end]), 'FaceAlpha', .3);
-                
+
                 handle_inds=1:3:length(hh{1});
                 for g=1:length(groupValues)
                     stats(g).line_handles = hh{1}(handle_inds(g):handle_inds(g)+2);
                     stats(g).fill_handles = hhfill{1}(handle_inds(g):handle_inds(g)+2);
                 end
-                
+
                 % doaverage
-                
+
                 kk = size(toplot, 1);
                 mytextsize = 30 ./ (kk.^.3);
                 hhtext = findobj(gcf, 'Type', 'text'); set(hhtext, 'FontSize', mytextsize);
 
-                
+
             otherwise
                 error('Unknown plottype');
-                
+
         end % switch plotstyle
     end
-    
+
 end % doaverage
 
 % Fill in additional info
@@ -1049,7 +1041,7 @@
         w(:,i) = get_w(svmobj{i})';
         b0(i) = svmobj{i}.b0;
         dist_from_hyplane(:,i) = z(test_ind,:) * w(:,i) + b0(i);
-        
+
     end
 end
 end
@@ -1075,4 +1067,4 @@
     else
         star = '';
     end
-end
+end