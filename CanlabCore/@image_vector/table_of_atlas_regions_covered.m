function [results_table_pos, results_table_neg, r, excluded_region_table, atlas_of_regions_covered, region_list, full_table] = table_of_atlas_regions_covered(obj, varargin)
% Make a table of which atlas parcels are covered by a set of regions or map identified in a study
%
% [results_table_pos, results_table_neg, r, excluded_region_table, atlas_of_regions_covered, region_list] = table_of_atlas_regions_covered(obj, [atlas_obj], ['percentile_threshold', 50])
%
% fMRI activation maps often include large suprathreshold areas that span
% multiple brain regions.  Traditional tables divide areas by contiguous
% regions ("blobs"), but this type of division is not useful if blobs cannot
% be easily summarized by a single anatomical label. A complementary approach
% is to identify which areas defined in a standard brain atlas ("parcels")
% are covered by the activation map. Parcels can be defined based on anatomy
% (e.g., cytoarchitecture) or function (e.g., resting-state fMRI).
% For example, a large blob may span the insula, claustrum, and putamen.
% This can be described in a table that lists all of these regions, along with
% the percentage of each parcel covered by the activation map.
%
% This function uses the object method subdivide_by_atlas() to create such
% a table, which is dividided into two tables with positive and negative average
% statistic values (results_table_pos, results_table_neg). These are Matlab
% table-class objects.  It also returns a region-class object for reference
% and rendering the subdivided blobs on brain slices or surfaces.
%
% You can enter any atlas-class object as a 2nd argument. If you don't,
% a default atlas object will be used.
%
% :Inputs:
%
%   **obj:**
%        A statistic_image,fmri_data, or image_vector object containing
%        only a single image to label. It should be thresholded for
%        meaningful results.
%
% :Optional Inputs:
%   **'coverage', coverage_percent_threshold:**
%        The keyword 'coverage' followed by a percentage threshold. 0 means
%        that any non-zero voxel in the input data that falls within an atlas
%        region will be sufficient to include the atlas region in the
%        table.  
%        50 means that 50% of the voxels in an atlas region must be
%        non-zero in the input image.
%        The default is 25%
%
%   **'atlas', [atlas_object]:**
%        An atlas-class object with regions
%
%   **noverbose, noprint:**
%        Suppress printing the tables
%
%   **'sort_by_column_name'**
%       Followed by name to sort on
%
% :Outputs:
%
%   **results_table_pos, , r, excluded_region_table, table_legend_text:**
%        Table of results for regions with mean activation in map > 0
%
%   **results_table_neg:**
%        Table of results for regions with mean activation in map < 0
%
%   **r**
%        region-class object with covered regions
%
%   **excluded_region_table:**
%        Table of atlas regions below the coverage threshold
%
%   **atlas_of_regions_covered**
%        Atlas object with all regions covered
%
%   **region_list**
%        Text string with all covered regions and coverage percentages
%
%   **full_table**
%       Table of all regions, in order of indices in atlas       
%
% Examples:
% -----------------------------------------------------------------
% % Load a thresholded map:
% % (Note: You must have Neuroimaging_Pattern_Masks repo with subfolders on your path)
% % This is a predictive map for drug craving (Koban et al. 2022, Nat Neurosci)
%
% ncsthr = fmri_data(which('NCS_multithr_001k5_005_05_pruned.nii'), 'noverbose');
%
% [results_table_pos, results_table_neg, r, excluded_region_table, atlas_of_regions_covered, region_list, full_table] = ...
% table_of_atlas_regions_covered(ncsthr);
%
% [~, ~, r] = table_of_atlas_regions_covered(ncsthr, 'coverage', 50, 'noverbose');
%
% montage(r, 'regioncenters', 'colormap');
%
% % Create a table, sort by additional labels 2 field, and edit it before displaying
% atl = load_atlas('canlab2018_2mm');
% [results_table_pos, results_table_neg] = table_of_atlas_regions_covered(t_obj_comb_fdr{i}, 'atlas', atl, 'sort_by_column_name', 'labels_2', 'noverbose');
% results_table_pos.Coverage = [];
% results_table_pos.mean_in_region = [];
% results_table_neg.Coverage = [];
% results_table_neg.mean_in_region = [];
% results_table_pos.labels_3 = [];
% results_table_neg.labels_3 = [];
% disp(results_table_pos)
% disp(results_table_neg)
%
% Note: For a key to labels when using the Glasser 2016 Nature atlas, or the
% CANlab combined atlas (which uses Glasser), see GlasserTableS1.pdf in the
% original paper or CANlab github, or http://braininfo.rprc.washington.edu/
%
% see also region.table, for autolabeling of regions with an atlas and more
% detailed table output.

% ..
%     Author and copyright information:
%
%     Copyright (C) 2023 Tor Wager
%
%     This program is free software: you can redistribute it and/or modify
%     it under the terms of the GNU General Public License as published by
%     the Free Software Foundation, either version 3 of the License, or
%     (at your option) any later version.
%
%     This program is distributed in the hope that it will be useful,
%     but WITHOUT ANY WARRANTY; without even the implied warranty of
%     MERCHANTABILITY or FITNESS FOR A PARTICULAR PURPOSE.  See the
%     GNU General Public License for more details.
%
%     You should have received a copy of the GNU General Public License
%     along with this program.  If not, see <http://www.gnu.org/licenses/>.
% ..

% Tor Wager, Feb 2023
%            Nov 2023: Refactored to avoid using region method

if (size(obj.dat, 2) > 1)
    error('Use this function with fmri_data or image_vector objects containing only a single image. Use get_wh_image() to select one.')
end

[results_table_pos, results_table_neg, r, excluded_region_table, atlas_of_regions_covered, region_list, full_table] = deal([]);

% Old method:
% r = region(obj);
%
% [results_table_pos, results_table_neg, r, excluded_region_table, r_excluded, region_list] = table_of_atlas_regions_covered(r, varargin{:});

% -------------------------------------------------------------------------
% OPTIONAL INPUTS
% -------------------------------------------------------------------------

% Defaults

percentile_threshold = 25;  % saves regions for which > this percentage of the atlas region is covered by the activation map
doprint = true;
atlas_obj = [];
sort_by_column_name = false;

for i = 1:length(varargin)
    if ischar(varargin{i})
        switch varargin{i}

            case {'percentile_threshold', 'coverage', 'percent'}, percentile_threshold = varargin{i+1}; varargin{i+1} = [];

            case {'noverbose', 'nodisplay', 'noprint'}, doprint = false;

            case {'atlas_obj', 'atlas'}
                atlas_obj = varargin{i+1}; varargin{i+1} = [];

            case 'sort_by_column_name'
                sort_by_column_name = true;
                sort_col_name = varargin{i+1}; varargin{i+1} = [];

            case allowable_inputs
                % skip - handled above

            otherwise, warning(['Unknown input string option:' varargin{i}]);
        end
    end
end

validateattributes(percentile_threshold, {'double'}, {'scalar' 'nonnegative' 'nonnan'});

% -------------------------------------------------------------------------
% PREP ATLAS AND OBJECT
% -------------------------------------------------------------------------

% Load default atlas if needed
if isempty(atlas_obj)
    atlasname = 'canlab2023_combined_atlas_MNI152NLin6Asym_1mm.mat';
    atlaskeyword = 'canlab2023';

    if isempty(which(atlasname))

        %  atlasname = 'CANlab_combined_atlas_object_2018_2mm.mat';
        atlaskeyword = 'canlab2018_2mm';

    end

    atlas_obj = load_atlas(atlaskeyword);

end

validateattributes(atlas_obj, {'atlas'}, {});

% resample object to atlas
% this avoids dropping atlas regions and other complexities

obj = replace_empty(resample_space(obj, atlas_obj));
objdat = obj.dat;

if isa(obj, 'statistic_image')
    objdat = objdat .* obj.sig;    % apply current threshold
end

atlas_obj = replace_empty(atlas_obj);

n = length(atlas_obj.labels);

% -------------------------------------------------------------------------
% LOOP THROUGH REGIONS
% -------------------------------------------------------------------------

[atlas_region_coverage, n_atlas, mean_in_region, max_abs_in_region] = deal(zeros(n, 1));
regiondat = cell(1, n);

for i = 1:n

    indx = atlas_obj.dat == i;

    n_atlas(i, 1) = sum(indx);

    n_joint = sum(objdat & indx);

    % P(data | atlas) = n_joint / n_atlas

    atlas_region_coverage(i, 1) = 100 * n_joint / n_atlas(i);

    % mean and max in region
    regiondat{i} = obj.dat(objdat & indx);

    mean_in_region(i, 1) = nanmean(regiondat{i});

    max_abs_in_region(i, 1) = signedmax(regiondat{i});

    %     [mymax, whmax] = max(abs(regiondat{i}));
    %     if ~isempty(mymax)
    %         max_abs_in_region(i, 1) = sign(regiondat{i}(whmax)) .* mymax;
    %     end

end

atlas_region_coverage(n_atlas == 0) = 0;  % replace NaNs for convenience


% Build table
% ------------------------------------------------------

if ~iscolumn(atlas_obj.labels), atlas_obj.labels = atlas_obj.labels'; end

full_table = table(atlas_obj.labels, atlas_region_coverage, n_atlas, (1:n)',  mean_in_region, max_abs_in_region, 'VariableNames', {'Region' 'Coverage' 'Voxels_in_region' 'Atlas_index_number' 'mean_in_region' 'max_abs_in_region'});

% add extra labels if we have them
labfields = {'labels_2' 'labels_3' 'labels_4' 'labels_5'};
for i = 1:length(labfields)
    labfield = labfields{i};

    if ~isempty(atlas_obj.(labfield)) && length(atlas_obj.(labfield)) == length(atlas_obj.labels)
        mylab = atlas_obj.(labfield);
        if ~iscolumn(mylab), mylab = mylab'; end
        full_table.(labfield) = mylab;
    end
end


% full_table = sortrows(full_table, {'Coverage' 'Voxels_in_region'}, 'descend');

output_table = full_table;
output_table(~(full_table.Coverage > percentile_threshold), :) = [];


% Get atlas regions
% ------------------------------------------------------
% note: this will reorder the numbers, in ascending order they were in the atlas
% so order of regions will not be the same. we need to reorder the table
% above, extract to match with the table, and re-order table and regions to
% sort by coverage again.

if isempty(output_table.Atlas_index_number)
<<<<<<< HEAD
    
    return

end


=======
    return
end

>>>>>>> 46aeae59
atlas_of_regions_covered = select_atlas_subset(atlas_obj, output_table.Atlas_index_number);

r = atlas2region(atlas_of_regions_covered);

output_table = sortrows(output_table, {'Atlas_index_number'}, 'ascend'); % to keep order-matched with region object, below

if sort_by_column_name
    [output_table, indx] = sortrows(output_table, {sort_col_name}, 'ascend'); % indx maps from atlas number to coverage order
else
    [output_table, indx] = sortrows(output_table, {'Coverage' 'Voxels_in_region'}, 'descend'); % indx maps from atlas number to coverage order
end

r = r(indx); % This should now be sorted into the same order as the table

% attach data values

for i = 1:length(r)

    r(i).Z = repmat(output_table.mean_in_region(i), 1, r(i).numVox);

end

output_table.atlas_mm_coords = cat(1, r(:).mm_center);

% Separate tables and format output
% ------------------------------------------------------
results_table_pos = output_table(output_table.mean_in_region >= 0, :);

results_table_neg = output_table(output_table.mean_in_region < 0, :);

excluded_region_table = full_table(~(full_table.Coverage > percentile_threshold), :);

% r_excluded = [];  % not implemented


% Get region list
% -------------------------------------------------------------
region_list = cell(4, 1);
for i = 1:4, region_list{i} = ''; end
region_list{1} = 'Positive effects:';
region_list{3} = 'Negative effects:';

for i = 1:size(results_table_pos, 1)
    region_list{2} = [region_list{2} sprintf('%s (%2.0f%%), ', results_table_pos.Region{i}, results_table_pos.Coverage(i))];
end

for i = 1:size(results_table_neg, 1)
    region_list{4} = [region_list{4} sprintf('%s (%2.0f%%), ', results_table_neg.Region{i}, results_table_neg.Coverage(i))];
end

% Display table
% -------------------------------------------------------------
if doprint

    fprintf('Atlas name: %s\n', atlas_obj.atlas_name);
    fprintf('Coverage threshold: %3.1f%%\n\n', percentile_threshold);

    fprintf('\nPositive Effects\n\n')
    if ~isempty(results_table_pos)
        
        disp(results_table_pos)
    else
        disp('No regions to display');
    end

    fprintf('\nNegative Effects\n\n')
    if ~isempty(results_table_neg)
        
        disp(results_table_neg)
    else
        disp('No regions to display');
    end

end % doprint

end % main function




function val = signedmax(vals)

if isempty(vals), val = 0; return, end

vals = double(vals);
[maxabs, wh] = max(abs(vals));

val = sign(vals(wh)) .* maxabs;

end

<|MERGE_RESOLUTION|>--- conflicted
+++ resolved
@@ -35,7 +35,7 @@
 %        The keyword 'coverage' followed by a percentage threshold. 0 means
 %        that any non-zero voxel in the input data that falls within an atlas
 %        region will be sufficient to include the atlas region in the
-%        table.  
+%        table.
 %        50 means that 50% of the voxels in an atlas region must be
 %        non-zero in the input image.
 %        The default is 25%
@@ -70,7 +70,7 @@
 %        Text string with all covered regions and coverage percentages
 %
 %   **full_table**
-%       Table of all regions, in order of indices in atlas       
+%       Table of all regions, in order of indices in atlas
 %
 % Examples:
 % -----------------------------------------------------------------
@@ -281,18 +281,9 @@
 % sort by coverage again.
 
 if isempty(output_table.Atlas_index_number)
-<<<<<<< HEAD
-    
     return
-
-end
-
-
-=======
-    return
-end
-
->>>>>>> 46aeae59
+end
+
 atlas_of_regions_covered = select_atlas_subset(atlas_obj, output_table.Atlas_index_number);
 
 r = atlas2region(atlas_of_regions_covered);
@@ -352,7 +343,7 @@
 
     fprintf('\nPositive Effects\n\n')
     if ~isempty(results_table_pos)
-        
+
         disp(results_table_pos)
     else
         disp('No regions to display');
@@ -360,7 +351,7 @@
 
     fprintf('\nNegative Effects\n\n')
     if ~isempty(results_table_neg)
-        
+
         disp(results_table_neg)
     else
         disp('No regions to display');
@@ -382,5 +373,4 @@
 
 val = sign(vals(wh)) .* maxabs;
 
-end
-
+end